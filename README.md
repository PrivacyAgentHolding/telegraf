# Telegraf - A native agent for InfluxDB

Telegraf is an agent written in Go for collecting metrics from the system it's running on or from other services and writing them into InfluxDB.

Design goals are to have a minimal memory footprint with a plugin system so that developers in the community can easily add support for collecting metrics from well known services (like Hadoop, or Postgres, or Redis) and third party APIs (like Mailchimp, AWS CloudWatch, or Google Analytics).

We'll eagerly accept pull requests for new plugins and will manage the set of plugins that Telegraf supports. See the bottom of this doc for instructions on writing new plugins.

## Quickstart

* Build from source or download telegraf:

### Linux packages for Debian/Ubuntu and RHEL/CentOS:

```
http://get.influxdb.org/telegraf/telegraf_0.1.4_amd64.deb
http://get.influxdb.org/telegraf/telegraf-0.1.4-1.x86_64.rpm
```

### OSX via Homebrew:

```
brew update
brew install telegraf
```

### How to use it:

* Run `telegraf -sample-config > telegraf.toml` to create an initial configuration
* Edit the configuration to match your needs
* Run `telegraf -config telegraf.toml -test` to output one full measurement sample to STDOUT
* Run `telegraf -config telegraf.toml` to gather and send metrics to InfluxDB


## Telegraf Options

Telegraf has a few options you can configure under the `agent` section of the config. If you don't see an `agent` section run `telegraf -sample-config > telegraf.toml` to create a valid initial configuration:

* **hostname**: The hostname is passed as a tag. By default this will be the value retured by `hostname` on the machine running Telegraf. You can override that value here.
* **interval**: How ofter to gather metrics. Uses a simple number + unit parser, ie "10s" for 10 seconds or "5m" for 5 minutes.
* **debug**: Set to true to gather and send metrics to STDOUT as well as InfluxDB.

## Supported Plugins

Telegraf currently has support for collecting metrics from:

* System (memory, CPU, network, etc.)
* Docker
* MySQL
* Prometheus (client libraries and exporters)
* PostgreSQL
* Redis
<<<<<<< HEAD
* Elasticsearch (indices stats)
=======
* RethinkDB
* Kafka
>>>>>>> c4e5e743

We'll be adding support for many more over the coming months. Read on if you want to add support for another service or third-party API.

## Plugin Options

There are 3 configuration options that are configurable per plugin:

* **pass**: An array of strings that is used to filter metrics generated by the current plugin. Each string in the array is tested as a prefix against metrics and if it matches, the metric is emitted.
* **drop**: The inverse of pass, if a metric matches, it is not emitted.
* **interval**: How often to gather this metric. Normal plugins use a single global interval, but if one particular plugin should be run less or more often, you can configure that here.

## Plugins

This section is for developers that want to create new collection plugins. Telegraf is entirely plugin driven. This interface allows for operators to
pick and chose what is gathered as well as makes it easy for developers
to create new ways of generating metrics.

Plugin authorship is kept as simple as possible to promote people to develop
and submit new plugins.

## Guidelines

* A plugin must conform to the `plugins.Plugin` interface.
* Telegraf promises to run each plugin's Gather function serially. This means
developers don't have to worry about thread safety within these functions.
* Each generated metric automatically has the name of the plugin that generated
it prepended. This is to keep plugins honest.
* Plugins should call `plugins.Add` in their `init` function to register themselves.
See below for a quick example.
* To be available within Telegraf itself, plugins must add themselves to the `github.com/influxdb/telegraf/plugins/all/all.go` file.
* The `SampleConfig` function should return valid toml that describes how the plugin can be configured. This is include in `telegraf -sample-config`.
* The `Description` function should say in one line what this plugin does.

### Plugin interface

```go
type Plugin interface {
  SampleConfig() string
  Description() string
  Gather(Accumulator) error
}

type Accumulator interface {
  Add(measurement string, value interface{}, tags map[string]string)
  AddValuesWithTime(measurement string, values map[string]interface{}, tags map[string]string, timestamp time.Time)
}
```

### Accumulator

The way that a plugin emits metrics is by interacting with the Accumulator.

The `Add` function takes 3 arguments:
* **measurement**: A string description of the metric. For instance `bytes_read` or `faults`.
* **value**: A value for the metric. This accepts 5 different types of value:
  * **int**: The most common type. All int types are accepted but favor using `int64`
  Useful for counters, etc.
  * **float**: Favor `float64`, useful for gauges, percentages, etc.
  * **bool**: `true` or `false`, useful to indicate the presence of a state. `light_on`, etc.
  * **string**: Typically used to indicate a message, or some kind of freeform information.
  * **time.Time**: Useful for indicating when a state last occurred, for instance `light_on_since`.
* **tags**: This is a map of strings to strings to describe the where or who about the metric. For instance, the `net` plugin adds a tag named `"interface"` set to the name of the network interface, like `"eth0"`.

The `AddValuesWithTime` allows multiple values for a point to be passed. The values
used are the same type profile as **value** above. The **timestamp** argument
allows a point to be registered as having occurred at an arbitrary time.

Let's say you've written a plugin that emits metrics about processes on the current host.

```go

type Process struct {
  CPUTime float64
  MemoryBytes int64
  PID int
}

func Gather(acc plugins.Accumulator) error {
  for _, process := range system.Processes() {
    tags := map[string]string {
      "pid": fmt.Sprintf("%d", process.Pid),
    }

    acc.Add("cpu", process.CPUTime, tags)
    acc.Add("memory", process.MemoryBytes, tags)
  }
}
```

### Example

```go
package simple

// simple.go

import "github.com/influxdb/telegraf/plugins"

type Simple struct {
  Ok bool
}

func (s *Simple) Description() string {
  return "a demo plugin"
}

func (s *Simple) SampleConfig() string {
  return "ok = true # indicate if everything is fine"
}

func (s *Simple) Gather(acc plugins.Accumulator) error {
  if s.Ok {
    acc.Add("state", "pretty good", nil)
  } else {
    acc.Add("state", "not great", nil)
  }

  return nil
}

func init() {
  plugins.Add("simple", func() plugins.Plugin { return &Simple{} })
}
```
<|MERGE_RESOLUTION|>--- conflicted
+++ resolved
@@ -50,12 +50,9 @@
 * Prometheus (client libraries and exporters)
 * PostgreSQL
 * Redis
-<<<<<<< HEAD
 * Elasticsearch (indices stats)
-=======
 * RethinkDB
 * Kafka
->>>>>>> c4e5e743
 
 We'll be adding support for many more over the coming months. Read on if you want to add support for another service or third-party API.
 
